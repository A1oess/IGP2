--- conflicted
+++ resolved
@@ -90,7 +90,6 @@
 heckstrasse_goals = {
     0: PointGoal(np.array([17.40, -4.97]), 2),
     1: PointGoal(np.array([75.18, -56.65]), 2),
-<<<<<<< HEAD
     2: PointGoal(np.array([62.47, -17.54]), 2),
 }
 
@@ -102,16 +101,6 @@
 goals = heckstrasse_goals
 ego_id = 0
 ego_goal_id = 2
-
-=======
-    2: PointGoal(np.array([62.47, -17.54]), 2)
-}
-
-colors = "rgbyk"
-scenario_map = SCENARIOS["heckstrasse"]
-frame = heckstrasse_frame
-goals = heckstrasse_goals
->>>>>>> b6b37eab
 
 plot_map(scenario_map, markings=True)
 for agent_id, state in frame.items():
@@ -152,8 +141,4 @@
 
     experiment_result = PlanningResult(scenario_map, mcts.results, 0.0, frame, goal_probabilities)
 
-<<<<<<< HEAD
-    print("Done")
-=======
-    mcts.search(0, goals[1], frame, AgentMetadata.default_meta(frame), goal_probabilities)
->>>>>>> b6b37eab
+    print("Done")