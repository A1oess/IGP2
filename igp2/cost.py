--- conflicted
+++ resolved
@@ -80,13 +80,7 @@
                       np.abs(self._trajectory.angular_acceleration[:self._goal_reached_i]))
 
     def _curvature(self) -> float:
-<<<<<<< HEAD
-        print(self._traj.curvature)
         return np.dot(self._traj.trajectory_dt()[:self._goal_reached_i], np.abs(self._traj.curvature[:self._goal_reached_i]))
-=======
-        return np.dot(self._trajectory.trajectory_dt()[:self._goal_reached_i],
-                      np.abs(get_curvature(self._trajectory.path[:self._goal_reached_i])))
->>>>>>> 1db9a5a9
 
     def _safety(self) -> float:
         raise NotImplementedError
