--- conflicted
+++ resolved
@@ -211,11 +211,7 @@
         return [junction_lane]
 
 
-<<<<<<< HEAD
 class SwitchLane(Maneuver, ABC):
-=======
-class SwitchLane(Maneuver):
->>>>>>> 6b64cf7e
     TARGET_SWITCH_LENGTH = 20
     MIN_SWITCH_LENGTH = 5
 
