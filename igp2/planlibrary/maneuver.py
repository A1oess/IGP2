import abc
import logging
from abc import ABC
from copy import copy
from typing import Union, Tuple, List, Dict

from scipy.interpolate import CubicSpline
from shapely.geometry import Point, LineString
from shapely.ops import split
import numpy as np

from igp2.agent import AgentState
from igp2.opendrive.elements.road_lanes import Lane, LaneTypes
from igp2.opendrive.map import Map
from igp2.trajectory import VelocityTrajectory
<<<<<<< HEAD
from igp2.util import get_curvature, get_lane_midline_side
=======
from igp2.util import get_curvature, get_linestring_side
>>>>>>> 38de6132

logger = logging.getLogger(__name__)


class ManeuverConfig:
    """ Contains the parameters describing a maneuver """

    def __init__(self, config_dict):
        """ Define a ManeuverConfig object which describes the configuration of a maneuver

        Args:
            config_dict: dictionary containing parameters of the maneuver
        """
        self.config_dict = config_dict

    @property
    def type(self) -> str:
        """ The type of the maneuver.
        Acceptable values are {'follow-lane', 'switch-left', 'switch-right', 'turn', 'give-way'}
        """
        return self.config_dict.get('type')

    @property
    def termination_point(self) -> Tuple[float, float]:
        """ Point at which the maneuver trajectory terminates """
        return self.config_dict.get('termination_point', None)

    @property
    def junction_road_id(self) -> int:
        """ Used for give-way and turn """
        return self.config_dict.get('junction_road_id', None)

    @property
    def junction_lane_id(self) -> int:
        """ Used for give-way and turn"""
        return self.config_dict.get('junction_lane_id', None)


class Maneuver(ABC):
    """ Abstract class for a vehicle maneuver """
    LON_SWERVE_DISTANCE = 10
    POINT_SPACING = 0.25
    NORM_SWERVE_DISTANCE = 0.25
    MAX_SPEED = 10
    MIN_SPEED = 3

    def __init__(self, config: ManeuverConfig, agent_id: int, frame: Dict[int, AgentState], scenario_map: Map):
        """ Create a maneuver object along with it's target trajectory

        Args:
            config: Parameters of the maneuver
            agent_id: identifier for the agent
            frame: dictionary containing state of all observable agents
            scenario_map: local road map
        """
        self.config = config
        self.trajectory = self.get_trajectory(agent_id, frame, scenario_map)

    @staticmethod
    def play_forward_maneuver(agent_id: int, scenario_map: Map, frame: Dict[int, AgentState],
                              maneuver: "Maneuver") -> Dict[int, AgentState]:
        """ Play forward current frame with the given maneuver for the current agent.
        Assumes constant velocity lane follow behaviour for other agents.

        Args:
            agent_id: ID of the ego agent
            scenario_map: The road layout of the current scenario
            frame: The current frame of the environment
            maneuver: The maneuver to play forward

        Returns:
            A new frame describing the future state of the environment
        """
        if not maneuver:
            return frame

        new_frame = {agent_id: maneuver.trajectory.final_agent_state}
        duration = maneuver.trajectory.duration
        for aid, agent in frame.items():
            if aid != agent_id:
                state = copy(agent)
                agent_lane = scenario_map.best_lane_at(agent.position, agent.heading)
                if agent_lane is None:
                    continue
                agent_distance = agent_lane.distance_at(agent.position) + duration * agent.speed
                state.position = agent_lane.point_at(agent_distance)
                state.heading = agent_lane.get_heading_at(agent_distance)
                new_frame[aid] = state
        return new_frame

    @abc.abstractmethod
    def get_trajectory(self, agent_id: int, frame: Dict[int, AgentState], scenario_map: Map) -> VelocityTrajectory:
        """ Generates the target trajectory for the maneuver

        Args:
            agent_id: identifier for the agent
            frame: dictionary containing state of all observable agents
            scenario_map: local road map

        Returns:
            Target trajectory
        """
        raise NotImplementedError

    @staticmethod
    @abc.abstractmethod
    def applicable(state: AgentState, scenario_map: Map) -> bool:
        """ Checks whether the maneuver is applicable for an agent

        Args:
            state: current state of the agent
            scenario_map: local road map

        Returns:
            Boolean value indicating whether the maneuver is applicable
        """
        raise NotImplementedError

    @classmethod
    def get_curvature_velocity(cls, path: np.ndarray) -> np.ndarray:
        """ Generate target velocities based on the curvature of the road """
        c = np.abs(get_curvature(path))
        v = np.maximum(cls.MIN_SPEED, cls.MAX_SPEED * (1 - 3 * np.abs(c)))
        return v

    def get_velocity(self, path: np.ndarray, agent_id: int, frame: Dict[int, AgentState],
                     lane_path: List[Lane]) -> np.ndarray:
        """ Generate target velocities based on the curvature of the path and vehicle in front.

        Args:
            path: target path along which the agent will travel
            agent_id: identifier for the agent
            frame: dictionary containing state of all observable agents
            lane_path: sequence of lanes that the agent will travel along

        Returns:
            array of target velocities
        """
        velocity = self.get_curvature_velocity(path)
        vehicle_in_front_id, vehicle_in_front_dist = self.get_vehicle_in_front(agent_id, frame, lane_path)
        if vehicle_in_front_id is not None and vehicle_in_front_dist < 15:
            max_vel = frame[vehicle_in_front_id].speed  # TODO what if this is zero?
            assert max_vel > 1e-4
            velocity = np.minimum(velocity, max_vel)
        return velocity

    @classmethod
    def get_vehicle_in_front(cls, agent_id: int, frame: Dict[int, AgentState],
                             lane_path: List[Lane]) -> Tuple[int, float]:
        """ Finds the vehicle in front of an agent.

        Args:
            agent_id: identifier for the agent
            frame: dictionary containing state of all observable agents
            lane_path: sequence of lanes that the agent will travel along

        Returns:
            vehicle_in_front: ID for the agent in front
            dist: distance to the vehicle in front
        """
        vehicles_in_path = cls._get_vehicles_in_path(lane_path, frame)
        min_dist = np.inf
        vehicle_in_front = None
        state = frame[agent_id]

        # get linestring of lane midlines
        lane_ls = cls._get_lane_path_midline(lane_path)
        ego_lon = lane_ls.project(Point(state.position))

        # find vehicle in front with closest distance
        for agent_id in vehicles_in_path:
            agent_lon = lane_ls.project(Point(frame[agent_id].position))
            dist = agent_lon - ego_lon
            if 0 < dist < min_dist:
                vehicle_in_front = agent_id
                min_dist = dist
        return vehicle_in_front, min_dist

    @staticmethod
    def _get_lane_path_midline(lane_path: List[Lane]) -> LineString:
        final_point = lane_path[-1].midline.coords[-1]
        midline_points = [p for l in lane_path for p in l.midline.coords[:-1]] + [final_point]
        lane_ls = LineString(midline_points)
        return lane_ls

    @staticmethod
    def _get_vehicles_in_path(lane_path: List[Lane], frame: Dict[int, AgentState]) -> List[int]:
        agents = []
        for agent_id, agent_state in frame.items():
            point = Point(agent_state.position)
            for lane in lane_path:
                if lane.boundary.contains(point):
                    agents.append(agent_id)
        return agents


class FollowLane(Maneuver):
    """ Defines a follow-lane maneuver """

    def get_trajectory(self, agent_id: int, frame: Dict[int, AgentState], scenario_map: Map) -> VelocityTrajectory:
        state = frame[agent_id]
        lane_sequence = self._get_lane_sequence(state, scenario_map)
        points = self._get_points(state, lane_sequence)
        path = self._get_path(state, points, lane_sequence[-1])
        velocity = self.get_velocity(path, agent_id, frame, lane_sequence)
        return VelocityTrajectory(path, velocity)

    @staticmethod
    def applicable(state: AgentState, scenario_map: Map) -> bool:
        """ Checks whether the follow lane maneuver is applicable for an agent.
            Follow lane is applicable if the agent is in a drivable lane.

        Args:
            state: Current state of the agent
            scenario_map: local road map

        Returns:
            Boolean indicating whether the maneuver is applicable
        """
        return len(scenario_map.lanes_at(state.position, drivable_only=True)) > 0

    def _get_lane_sequence(self, state: AgentState, scenario_map: Map) -> List[Lane]:
        current_lane = scenario_map.best_lane_at(state.position, state.heading)
        lane_seq = [current_lane]
        return lane_seq

    def _get_points(self, state: AgentState, lane_sequence: List[Lane]):
        lane_ls = self._get_lane_path_midline(lane_sequence)
        current_point = Point(state.position)
        termination_lon = lane_ls.project(Point(self.config.termination_point))
        termination_point = lane_ls.interpolate(termination_lon).coords[0]
        lat_dist = lane_ls.distance(current_point)
        current_lon = lane_ls.project(current_point)

        margin = self.POINT_SPACING + 2 * lat_dist

        assert current_lon < termination_lon, 'current point is past the termination point'

        # Follow lane straight ahead, if cannot sample more points
        if current_lon >= lane_ls.length - margin:
            direction = np.array([np.cos(state.heading), np.sin(state.heading)])
            point_ahead = state.position + (termination_lon - current_lon) * direction
            return np.array([state.position, point_ahead])

        # trim out points we have passed
        first_ls_point = None
        final_ls_point = None

        for coord in lane_ls.coords:
            point = Point(coord)
            point_lon = lane_ls.project(point)
            if termination_lon - margin > point_lon > current_lon + margin and first_ls_point is None:
                first_ls_point = point
            if first_ls_point is not None:
                if point_lon + self.POINT_SPACING > termination_lon:
                    break
                else:
                    final_ls_point = point

        if first_ls_point is None:
            # none of the points are between start and termination position
            return np.array([state.position, termination_point])

        if final_ls_point == first_ls_point:
            trimmed_points = first_ls_point
        else:
            # trim out points before first point
            if first_ls_point == Point(lane_ls.coords[-1]):
                # handle case where first point is final point
                following_points = first_ls_point
            else:
                following_points = split(lane_ls, first_ls_point)[-1]
            # trim out points after final point
            trimmed_points = split(following_points, final_ls_point)[0]

<<<<<<< HEAD
        # Follow lane at a distance from midline if within the normalised swerve distance from it
        points = list(trimmed_points.coords) + [termination_point]
        current_lane = [lane for lane in lane_sequence if lane.boundary.distance(current_point) < 1e-8][0]
        all_points = self._calculate_points_offset(points, current_lane, current_point, lat_dist)
        return np.array(all_points)

    def _calculate_points_offset(self, points, current_lane: Lane, current_point: Point, lat_distance: float):
        """ Offset points based on their distance from the midline """
        if len(points) == 2:
            return points

        # Find width (from midline) for normalisation
        width_at_point = current_lane.get_width_at(current_lane.distance_at(current_point)) / 2
        if lat_distance / width_at_point < self.NORM_SWERVE_DISTANCE:
            distance = lat_distance
        else:
            distance = width_at_point * self.NORM_SWERVE_DISTANCE

        side = get_lane_midline_side(current_lane, current_point)
        points_ls = LineString(points)
        points_ls = points_ls.parallel_offset(distance, side=side, join_style=2)
        points_ls = list(points_ls.coords) if side == "left" else list(points_ls.coords[::-1])
        return list(current_point.coords) + points_ls

    def _get_path(self, state: AgentState, points: np.ndarray):
        if len(points) == 2:
=======
        all_points = np.array(list(current_point.coords) + list(trimmed_points.coords) + [termination_point])
        all_points = self._remove_swerve_points(lane_ls, np.array(current_point), all_points)
        return all_points

    def _remove_swerve_points(self, lane_ls: LineString, current_point: np.ndarray,
                                    points: np.ndarray) -> np.ndarray:
        distance = lane_ls.distance(Point(current_point))
        if distance < 1e-4:
>>>>>>> 38de6132
            return points

        dist_from_current = np.linalg.norm(points - current_point, axis=1)
        indices = dist_from_current >= self.LON_SWERVE_DISTANCE

        # If we cannot swerve back to the midline than follow at distance parallel to the midline
        if not np.any(indices):
            side = get_linestring_side(lane_ls, Point(current_point))
            points_ls = LineString(points[1:])
            points_ls = points_ls.parallel_offset(distance, side=side, join_style=2)
            points_ls = list(points_ls.coords) if side == "left" else list(points_ls.coords[::-1])
            return np.array([tuple(current_point)] + points_ls)
        else:
            indices[0] = True
            return points[indices]

    def _get_path(self, state: AgentState, points: np.ndarray, final_lane: Lane = None):
        heading = state.heading
        initial_direction = np.array([np.cos(heading), np.sin(heading)])
<<<<<<< HEAD
        final_direction = np.diff(points[-2:], axis=0).flatten()
        final_direction = final_direction / np.linalg.norm(final_direction)
=======

        if len(points) == 2:
            # Makes sure at least two points can be sampled
            if np.linalg.norm(points[1] - points[0]) < 2 * self.POINT_SPACING:
                return points
            final_direction = final_lane.get_direction_at(
                final_lane.distance_at(np.array(self.config.termination_point)))
        else:
            final_direction = np.diff(points[-2:], axis=0).flatten()
            final_direction = final_direction / np.linalg.norm(final_direction)
>>>>>>> 38de6132

        t = np.concatenate(([0], np.cumsum(np.linalg.norm(np.diff(points, axis=0), axis=1))))
        cs = CubicSpline(t, points, bc_type=((1, initial_direction), (1, final_direction)))

        num_points = int(t[-1] / self.POINT_SPACING)
        ts = np.linspace(0, t[-1], num_points)

        path = cs(ts)
        return path


class Turn(FollowLane):
    """ Defines a turn maneuver """

    @staticmethod
    def applicable(state: AgentState, scenario_map: Map) -> bool:
        """ Checks whether the turn maneuver is applicable for an agent.
            Turn is applicable if the agents current lane or next lane is in a junction.

        Args:
            state: Current state of the agent
            scenario_map: local road map

        Returns:
            Boolean indicating whether the maneuver is applicable
        """
        currently_in_junction = scenario_map.junction_at(state.position) is not None
        current_lane = scenario_map.best_lane_at(state.position, state.heading)
        next_lanes = current_lane.link.successor
        next_lane_is_junction = next_lanes is not None and any([l.parent_road.junction is not None for l in next_lanes])
        return currently_in_junction or next_lane_is_junction

    def _get_lane_sequence(self, state: AgentState, scenario_map: Map) -> List[Lane]:
        junction_lane = scenario_map.get_lane(self.config.junction_road_id, self.config.junction_lane_id)
        return [junction_lane]


class SwitchLane(Maneuver, ABC):
    """ Defines a switch lane maneuver """
    TARGET_SWITCH_LENGTH = 20
    MIN_SWITCH_LENGTH = 5

    def _get_path(self, state: AgentState, target_lane: Lane) -> np.ndarray:
        initial_point = state.position
        target_point = np.array(self.config.termination_point)
        final_lon = target_lane.midline.project(Point(target_point))
        dist = np.linalg.norm(target_point - initial_point)
        initial_direction = np.array([np.cos(state.heading), np.sin(state.heading)])
        target_direction = target_lane.get_direction_at(final_lon)

        """
        Fit cubic curve given boundary conditions at t=0 and t=1
        boundary == A @ coeff
        coeff = inv(A) @ boundary
        A = array([[0, 0, 0, 1],
                   [1, 1, 1, 1],
                   [0, 0, 1, 0],
                   [3, 2, 1, 0]])
        transform = np.linalg.inv(A)
        """

        transform = np.array([[ 2., -2.,  1.,  1.],
                              [-3.,  3., -2., -1.],
                              [ 0.,  0.,  1.,  0.],
                              [ 1.,  0.,  0.,  0.]])

        boundary = np.vstack([initial_point,
                              target_point,
                              initial_direction * dist,
                              target_direction * dist])
        coeff = transform @ boundary

        # evaluate points on cubic curve
        num_points = max(2, int(dist / self.POINT_SPACING) + 1)
        t = np.linspace(0, 1, num_points)
        powers = np.power(t.reshape((-1, 1)), np.arange(3, -1, -1))
        points = powers @ coeff
        return points

    def get_trajectory(self, agent_id: int, frame: Dict[int, AgentState], scenario_map: Map) -> VelocityTrajectory:
        state = frame[agent_id]
        current_lane = scenario_map.best_lane_at(state.position, state.heading)
        target_lane = self._get_target_lane(self.config.termination_point, state, current_lane, scenario_map)

        path = self._get_path(state, target_lane)
        velocity = self.get_velocity(path, agent_id, frame, [target_lane])
        return VelocityTrajectory(path, velocity)

    def _get_target_lane(self, final_point, state: AgentState,
                         current_lane: Lane, scenario_map: Map) -> Lane:
        target_lanes = scenario_map.lanes_at(final_point, drivable_only=True)
        if len(target_lanes) == 1:
            return target_lanes[0]

        distance = -current_lane.distance_at(state.position)
        while distance <= self.TARGET_SWITCH_LENGTH:
            distance += current_lane.length
            for lane in current_lane.lane_section.all_lanes:
                if abs(current_lane.id - lane.id) == 1:
                    if lane in target_lanes:
                        return lane

            successors = current_lane.link.successor
            if successors is None:
                current_lane = None
            elif len(successors) == 1:
                current_lane = current_lane.link.successor[0]
            elif len(successors) > 1:
                next_lanes = [s for s in successors if len(scenario_map.get_adjacent_lanes(s, True, True)) > 0]
                if len(next_lanes) == 0:
                    current_lane = None
                elif len(next_lanes) == 1:
                    current_lane = next_lanes[0]
                elif len(next_lanes) > 1 and scenario_map.road_in_roundabout(current_lane.parent_road):
                    for lane in next_lanes:
                        if scenario_map.road_in_roundabout(lane.parent_road):
                            current_lane = lane
                            break
                    else:
                        current_lane = None
        raise RuntimeError(f"Target lane not found at {final_point}!")


class SwitchLaneLeft(SwitchLane):
    """ Defines a switch lane left maneuver"""

    @staticmethod
    def applicable(state: AgentState, scenario_map: Map) -> bool:
        """ Checks whether the switch lane left maneuver is applicable for an agent.
            Switch lane left is applicable if it is legal to switch to a lane left of the current lane.

        Args:
            state: Current state of the agent
            scenario_map: local road map

        Returns:
            Boolean indicating whether the maneuver is applicable
        """
        # TODO: Add check for lane marker
        current_lane = scenario_map.best_lane_at(state.position, state.heading)
        left_lane_id = current_lane.id + (-1 if np.sign(current_lane.id) > 0 else 1)  # Assumes right hand driving
        left_lane = current_lane.lane_section.get_lane(left_lane_id)

        return (left_lane is not None and left_lane_id != 0
                and left_lane.type == LaneTypes.DRIVING
                and (current_lane.id < 0) == (left_lane_id < 0))


class SwitchLaneRight(SwitchLane):

    @staticmethod
    def applicable(state: AgentState, scenario_map: Map) -> bool:
        """ Checks whether the switch right left maneuver is applicable for an agent.
            Switch lane right is applicable if it is legal to switch to a lane right of the current lane.

        Args:
            state: Current state of the agent
            scenario_map: local road map

        Returns:
            Boolean indicating whether the maneuver is applicable
        """
        # TODO: Add check for lane marker
        current_lane = scenario_map.best_lane_at(state.position, state.heading)
        right_lane_id = current_lane.id + (1 if np.sign(current_lane.id) > 0 else -1)  # Assumes right hand driving
        right_lane = current_lane.lane_section.get_lane(right_lane_id)

        return (right_lane is not None and right_lane_id != 0
                and right_lane.type == LaneTypes.DRIVING
                and (current_lane.id < 0) == (right_lane.id < 0))


class GiveWay(FollowLane):
    MAX_ONCOMING_VEHICLE_DIST = 100
    GAP_TIME = 3

    def get_trajectory(self, agent_id: int, frame: Dict[int, AgentState], scenario_map: Map) -> VelocityTrajectory:
        state = frame[agent_id]
        lane_sequence = self._get_lane_sequence(state, scenario_map)
        points = self._get_points(state, lane_sequence)
        path = self._get_path(state, points, lane_sequence[-1])

        velocity = self._get_const_deceleration_vel(state.speed, 2, path)
        ego_time_to_junction = VelocityTrajectory(path, velocity).duration
        times_to_junction = self._get_times_to_junction(agent_id, frame, scenario_map, ego_time_to_junction)
        time_until_clear = self._get_time_until_clear(ego_time_to_junction, times_to_junction)
        stop_time = time_until_clear - ego_time_to_junction

        if stop_time > 0:
            # insert waiting points
            path = self._add_stop_points(path)
            velocity = self._add_stop_velocities(path, velocity, stop_time)

        return VelocityTrajectory(path, velocity)

    @staticmethod
    def applicable(state: AgentState, scenario_map: Map) -> bool:
        """ Checks whether the give way maneuver is applicable for an agent.
            Give way is applicable if the next lane is in a junction.

        Args:
            state: Current state of the agent
            scenario_map: local road map

        Returns:
            Boolean indicating whether the maneuver is applicable
        """
        current_lane = scenario_map.best_lane_at(state.position, state.heading)
        next_lanes = current_lane.link.successor
        return next_lanes is not None and any([l.parent_road.junction is not None for l in next_lanes])

    def _get_times_to_junction(self, agent_id: int, frame: Dict[int, AgentState], scenario_map: Map,
                               ego_time_to_junction: float) -> List[float]:
        # get oncoming vehicles
        oncoming_vehicles = self._get_oncoming_vehicles(agent_id, frame, scenario_map)

        time_to_junction = []
        for agent, dist in oncoming_vehicles:
            # check if the vehicle is stopped
            time = dist / agent.speed
            if agent.speed > 1 and time > ego_time_to_junction - self.GAP_TIME:
                time_to_junction.append(time)

        return time_to_junction

    def _get_oncoming_vehicles(self, ego_agent_id, frame: Dict[int, AgentState],
                               scenario_map: Map) -> List[Tuple[AgentState, float]]:
        oncoming_vehicles = []

        ego_junction_lane = scenario_map.get_lane(self.config.junction_road_id, self.config.junction_lane_id)
        lanes_to_cross = self._get_lanes_to_cross(scenario_map)

        agent_lanes = [(i, scenario_map.best_lane_at(s.position, s.heading, True)) for i, s in frame.items()]

        for lane_to_cross in lanes_to_cross:
            lane_sequence = self._get_predecessor_lane_sequence(lane_to_cross)
            midline = self._get_lane_path_midline(lane_sequence)
            crossing_point = lane_to_cross.boundary.intersection(ego_junction_lane.boundary).centroid
            crossing_lon = midline.project(crossing_point)

            # find agents in lane to cross
            for agent_id, agent_lane in agent_lanes:
                agent_state = frame[agent_id]
                if agent_id != ego_agent_id and agent_lane in lane_sequence:
                    agent_lon = midline.project(Point(agent_state.position))
                    dist = crossing_lon - agent_lon
                    if 0 < dist < self.MAX_ONCOMING_VEHICLE_DIST:
                        oncoming_vehicles.append((agent_state, dist))
        return oncoming_vehicles

    def _get_lanes_to_cross(self, scenario_map: Map) -> List[Lane]:
        ego_road = scenario_map.roads.get(self.config.junction_road_id)
        ego_lane = scenario_map.get_lane(self.config.junction_road_id, self.config.junction_lane_id)
        ego_incoming_lane = ego_lane.link.predecessor[0]
        lanes = []
        for connection in ego_road.junction.connections:
            for lane_link in connection.lane_links:
                lane = lane_link.to_lane
                same_predecessor = (ego_incoming_lane.id == lane_link.from_id
                                    and ego_incoming_lane.parent_road.id == connection.incoming_road.id)
                if not (same_predecessor or self._has_priority(ego_road, lane.parent_road)):
                    overlap = ego_lane.boundary.intersection(lane.boundary)
                    if overlap.area > 1:
                        lanes.append(lane)
        return lanes

    @classmethod
    def _get_predecessor_lane_sequence(cls, lane: Lane) -> List[Lane]:
        lane_sequence = []
        total_length = 0
        while lane is not None and total_length < cls.MAX_ONCOMING_VEHICLE_DIST:
            lane_sequence.insert(0, lane)
            total_length += lane.midline.length
            lane = lane.link.predecessor[0] if lane.link.predecessor else None
        return lane_sequence

    @staticmethod
    def _has_priority(ego_road, other_road):
        for priority in ego_road.junction.priorities:
            if (priority.high_id == ego_road.id
                    and priority.low_id == other_road.id):
                return True
        return False

    @classmethod
    def _get_time_until_clear(cls, ego_time_to_junction: float, times_to_junction: List[float]) -> float:
        if len(times_to_junction) == 0:
            return 0.
        times_to_junction = np.array(times_to_junction)
        times_to_junction = times_to_junction[times_to_junction >= ego_time_to_junction]
        times_to_junction = np.concatenate([[ego_time_to_junction], times_to_junction, [np.inf]])
        gaps = np.diff(times_to_junction)
        first_long_gap = np.argmax(gaps >= cls.GAP_TIME)
        return times_to_junction[first_long_gap]

    @staticmethod
    def _get_const_deceleration_vel(initial_vel, final_vel, path):
        s = np.concatenate([[0], np.cumsum(np.linalg.norm(np.diff(path, axis=0), axis=1))])
        velocity = initial_vel + s / s[-1] * (final_vel - initial_vel)
        return velocity

    @staticmethod
    def _add_stop_points(path):
        p_start = path[-2, None]
        p_end = path[-1, None]
        diff = p_end - p_start
        p_stop_frac = np.array([[0.7, 0.9]]).T
        p_stop = p_start + p_stop_frac @ diff
        new_path = np.concatenate([path[:-1], p_stop, p_end])
        return new_path

    @classmethod
    def _add_stop_velocities(cls, path, velocity, stop_time):
        stop_vel = cls._get_stop_velocity(path, velocity, stop_time)
        velocity = np.insert(velocity, -1, [stop_vel] * 2)
        return velocity

    @staticmethod
    def _get_stop_velocity(path, velocity, stop_time):
        # calculate stop velocities assuming constant acceleration in each segment
        final_section = path[-4:]
        s = np.linalg.norm(np.diff(final_section, axis=0), axis=1)
        v1, v2 = velocity[-2:]
        t = stop_time + 2 * np.sum(s) / (v1 + v2)
        A = np.array([[t, 0, 0, 0],
                      [t * (v1 + v2), -2, -1, -2],
                      [v1 * v2 * t, -2 * v2, -v1 - v2, -2 * v1],
                      [0, 0, -v1 * v2, 0]])
        coeff = A @ np.concatenate([[1], s]).T
        r = np.roots(coeff)
        stop_vel = np.max(r.real[np.abs(r.imag < 1e-5)])
        return stop_vel<|MERGE_RESOLUTION|>--- conflicted
+++ resolved
@@ -13,11 +13,7 @@
 from igp2.opendrive.elements.road_lanes import Lane, LaneTypes
 from igp2.opendrive.map import Map
 from igp2.trajectory import VelocityTrajectory
-<<<<<<< HEAD
-from igp2.util import get_curvature, get_lane_midline_side
-=======
 from igp2.util import get_curvature, get_linestring_side
->>>>>>> 38de6132
 
 logger = logging.getLogger(__name__)
 
@@ -293,34 +289,6 @@
             # trim out points after final point
             trimmed_points = split(following_points, final_ls_point)[0]
 
-<<<<<<< HEAD
-        # Follow lane at a distance from midline if within the normalised swerve distance from it
-        points = list(trimmed_points.coords) + [termination_point]
-        current_lane = [lane for lane in lane_sequence if lane.boundary.distance(current_point) < 1e-8][0]
-        all_points = self._calculate_points_offset(points, current_lane, current_point, lat_dist)
-        return np.array(all_points)
-
-    def _calculate_points_offset(self, points, current_lane: Lane, current_point: Point, lat_distance: float):
-        """ Offset points based on their distance from the midline """
-        if len(points) == 2:
-            return points
-
-        # Find width (from midline) for normalisation
-        width_at_point = current_lane.get_width_at(current_lane.distance_at(current_point)) / 2
-        if lat_distance / width_at_point < self.NORM_SWERVE_DISTANCE:
-            distance = lat_distance
-        else:
-            distance = width_at_point * self.NORM_SWERVE_DISTANCE
-
-        side = get_lane_midline_side(current_lane, current_point)
-        points_ls = LineString(points)
-        points_ls = points_ls.parallel_offset(distance, side=side, join_style=2)
-        points_ls = list(points_ls.coords) if side == "left" else list(points_ls.coords[::-1])
-        return list(current_point.coords) + points_ls
-
-    def _get_path(self, state: AgentState, points: np.ndarray):
-        if len(points) == 2:
-=======
         all_points = np.array(list(current_point.coords) + list(trimmed_points.coords) + [termination_point])
         all_points = self._remove_swerve_points(lane_ls, np.array(current_point), all_points)
         return all_points
@@ -329,7 +297,6 @@
                                     points: np.ndarray) -> np.ndarray:
         distance = lane_ls.distance(Point(current_point))
         if distance < 1e-4:
->>>>>>> 38de6132
             return points
 
         dist_from_current = np.linalg.norm(points - current_point, axis=1)
@@ -349,10 +316,6 @@
     def _get_path(self, state: AgentState, points: np.ndarray, final_lane: Lane = None):
         heading = state.heading
         initial_direction = np.array([np.cos(heading), np.sin(heading)])
-<<<<<<< HEAD
-        final_direction = np.diff(points[-2:], axis=0).flatten()
-        final_direction = final_direction / np.linalg.norm(final_direction)
-=======
 
         if len(points) == 2:
             # Makes sure at least two points can be sampled
@@ -363,7 +326,6 @@
         else:
             final_direction = np.diff(points[-2:], axis=0).flatten()
             final_direction = final_direction / np.linalg.norm(final_direction)
->>>>>>> 38de6132
 
         t = np.concatenate(([0], np.cumsum(np.linalg.norm(np.diff(points, axis=0), axis=1))))
         cs = CubicSpline(t, points, bc_type=((1, initial_direction), (1, final_direction)))
