import abc
import numpy as np
import casadi as ca
import math
import logging
from typing import Union, Tuple, List, Dict, Optional

from typing import List

from numpy.lib.function_base import diff

from igp2.agent import AgentState
from igp2.util import get_curvature

logger = logging.getLogger(__name__)

class Trajectory(abc.ABC):
    """ Base class for all Trajectory objects """

    def __init__(self, path: np.ndarray = None, velocity: np.ndarray = None, velocity_stop: float = 0.1):
        """ Create an empty Trajectory object

        Args:
            path: nx2 array containing sequence of points
            velocity: array containing velocity at each point
        """
        self._path = path
        self._velocity = velocity
        self._velocity_stop = velocity_stop

    @property
    def path(self) -> np.ndarray:
        """ Sequence of positions along a path. """
        return self._path if self._path is not None else np.array([])

    @property
    def velocity(self) -> np.ndarray:
        """ Velocities corresponding to each position along the path. """
        return self._velocity if self._velocity is not None else np.array([])

    @velocity.setter
    def velocity(self, array: np.ndarray = None):
        self._velocity = array if array is not None else np.array([])

    @property
    def acceleration(self) -> np.ndarray:
        var = self.differentiate(self.velocity, self.trajectory_times())
        var = np.where(abs(var) >= 1e2, 0., var)  # takeout extreme values due to numerical errors / bad data
        return np.where(self.velocity <= self.velocity_stop, 0., var)

    @property
    def jerk(self) -> np.ndarray:
        var = self.differentiate(self.acceleration, self.trajectory_times())
        var = np.where(abs(var) >= 1e3, 0., var)  # takeout extreme values due to numerical errors / bad data
        return np.where(self.velocity <= self.velocity_stop, 0., var)

    @property
    def angular_velocity(self) -> np.ndarray:
        """Calculates angular velocity, handling discontinuity at theta = pi"""
        dheading = np.pi - np.abs(np.pi - np.abs(np.diff(self.heading)) % (2 * np.pi))
        var = self.differentiate(None, self.trajectory_times(), dx=dheading)
        var = np.where(abs(var) >= 1e1, 0., var)  # takeout extreme values due to numerical errors / bad data
        return np.where(self.velocity <= self.velocity_stop, 0., var)

    @property
    def angular_acceleration(self) -> np.ndarray:
        var = self.differentiate(self.angular_velocity, self.trajectory_times())
        var = np.where(abs(var) >= 1e3, 0., var)  # takeout extreme values due to numerical errors / bad data
        return np.where(self.velocity <= self.velocity_stop, 0., var)

    @property
    def curvature(self) -> np.ndarray:
        var = np.nan_to_num(get_curvature(self.path), posinf=0.0, neginf=0.0)
        var = np.where(abs(var) >= 1e3, 0., var)  # takeout extreme values due to numerical errors / bad data
        return np.where(self.velocity <= self.velocity_stop, 0., var)

    @property
    def velocity_stop(self) -> float:
        """Velocity at or under which the vehicle is considered to be at a stop"""
        return self._velocity_stop

    @property
    def initial_agent_state(self) -> AgentState:
        return AgentState(0, self.path[0], self.velocity[0], self.acceleration[0], self.heading[0])

    @property
    def final_agent_state(self) -> AgentState:
        return AgentState(0, self.path[-1], self.velocity[-1], self.acceleration[-1], self.heading[-1])

    @property
    def length(self) -> Optional[float]:
        """ Length of the path in metres.

         Returns:
             length of trajectory in metres or None if trajectory is empty.
         """
        raise NotImplementedError

    @property
    def duration(self) -> Optional[float]:
        """ Duration in seconds to cover the path with given velocities.

        Returns:
             duration of trajectory in seconds or None if trajectory is empty.
        """
        raise NotImplementedError

    @property
    def heading(self) -> np.ndarray:
        """ Heading of vehicle in radians.
        
        Returns:
             array of heading value from dataset, or estimate from trajectory 
             path if heading data is not available
        """
        raise NotImplementedError

    def differentiate(self, x: np.ndarray, y: np.ndarray, dx: np.ndarray = None, dy: np.ndarray = None):
        """Performs backward difference on data x y. 
        First element is computed by forward difference. (continuity assumption)
        Can overload dx and dy if required.
        Will replace nonsensical values (Nan and +/- inf with 0.0)"""
        if dx is None: dx = np.diff(x, axis=0)
        if dy is None: dy = np.diff(y, axis=0)
        dx_dy = np.divide(dx, dy)
        dx_dy = np.insert(dx_dy, 0, dx_dy[0])
        return np.nan_to_num(dx_dy, posinf=0.0, neginf=0.0)

    def heading_from_path(self, path) -> np.ndarray:
        dpath = np.diff(path, axis=0)
        heading = np.angle(dpath.view(dtype=np.complex128)).reshape(-1)
        heading = np.insert(heading, 0, heading[0])
        return heading

    def trajectory_dt(self):
        # assume constant acceleration between points on path
        v_avg = (self.velocity[:-1] + self.velocity[1:]) / 2
        s = np.linalg.norm(np.diff(self.path, axis=0), axis=1)
        dt = np.concatenate([[0], s / v_avg])
        return dt

    def trajectory_times(self):
        return np.cumsum(self.trajectory_dt())

    def extend(self, new_trajectory):
        raise NotImplementedError


class StateTrajectory(Trajectory):
    """ Implements a Trajectory that is build discreet observations at each time step. """

    def __init__(self, fps: int, start_time: int, frames: List[AgentState] = None,
                 path: np.ndarray = None, velocity: np.ndarray = None, velocity_stop: float = 0.1):
        """ Create a new StateTrajectory

        Args:
            fps: The number of time steps each second
            start_time: The first time step of the StateTrajectory
            frame: Optionally, specify a list of AgentStates with an observed trajectory
            path: Path points along the trajectory. Ignored.
            velocity: Velocities at each path point. Ignored.
        """
        super().__init__(path, velocity, velocity_stop=velocity_stop)
        self.fps = fps
        self.start_time = start_time
        self._state_list = frames if frames is not None else []
        self.calculate_path_and_velocity()

    def __getitem__(self, item: int) -> AgentState:
        return self._state_list[item]

    def __iter__(self):
        yield from self._state_list

    @property
    def states(self) -> List[AgentState]:
        return self._state_list

    @property
    def length(self) -> Optional[float]:
        if self._path is not None:
            return np.linalg.norm(np.diff(self._path, axis=0), axis=1).sum()
        else:
            return None

    @property
    def duration(self) -> Optional[float]:
        if self.fps is not None and self.fps > 0.0:
            return len(self._state_list) / self.fps
        elif self.path is not None and len(self.path) > 0:
            avg_velocities = (self.velocity[1:] + self.velocity[:-1]) / 2
            return (np.linalg.norm(np.diff(self.path, axis=0), axis=1) / avg_velocities).sum()
        else:
            return None

    @property
    def heading(self) -> Optional[np.ndarray]:
        if self._state_list:
            heading = [state.heading for state in self._state_list]
            return np.array(heading)
        else:
            return self.heading_from_path(self.path)

    def calculate_path_and_velocity(self):
        """ Recalculate path and velocity fields. May be used when the trajectory is updated. """
        if self._state_list and len(self._state_list) > 0:
            self._path = np.array([state.position for state in self._state_list])
            self._velocity = np.array([state.speed for state in self._state_list])

    def add_state(self, new_state: AgentState, reload_path: bool = True):
        """ Add a new state at the end of the trajectory

        Args:
            new_state: AgentState. This should follow the last state of the trajectory in time.
            reload_path: If True then the path and velocity fields are recalculated.
        """
        if len(self._state_list) > 0:
            assert self._state_list[-1].time < new_state.time
        self._state_list.append(new_state)

        if reload_path:
            if self._path is None or self._velocity is None:
                self.calculate_path_and_velocity()
            else:
                self._path = np.append(self._path, np.array([new_state.position]), axis=0)
                self._velocity = np.append(self._velocity, new_state.speed)

    def extend(self, trajectory):
        """ Extend the current trajectory with the states of the given trajectory.

        Args:
            trajectory: The given trajectory to use for extension.
        """

        if len(self._state_list) > 0:
            assert self._state_list[-1].time < trajectory.states[0].time
        self._state_list.extend(trajectory.states)
        self.calculate_path_and_velocity()

    def slice(self, start_idx: int, end_idx: int):
        return StateTrajectory(self.fps, self.start_time,
                               self._state_list[start_idx:end_idx],
                               self.path[start_idx:end_idx],
                               self.velocity[start_idx:end_idx],
                               self.velocity_stop)


class VelocityTrajectory(Trajectory):
    """ Define a trajectory consisting of a 2d path and velocities """

    def __init__(self, path: np.ndarray, velocity: np.ndarray, heading: np.ndarray = None, velocity_stop: float = 0.1):
        """ Create a VelocityTrajectory object
        Args:
            path: nx2 array containing sequence of points
            velocity: array containing velocity at each point
        """
        super().__init__(path, velocity, velocity_stop=velocity_stop)
        self._pathlength = self.curvelength(path)
        if heading is None: self._heading = self.heading_from_path(self.path)
        else: self._heading = heading

    @property
    def pathlength(self) -> np.ndarray:
        """ Length of path travelled at each position along the path in meters. """
        return self._pathlength if self._pathlength is not None else np.array([])

    @property
    def length(self) -> float:
        return self._pathlength[-1]

    @property
    def duration(self) -> float:
        return self.trajectory_times()[-1]

    @property
    def heading(self) -> np.ndarray:
        return self._heading

    def curvelength(self, path) -> np.ndarray:
        path_lengths = np.linalg.norm(np.diff(path, axis=0), axis=1)  # Length between points
        return np.cumsum(np.append(0, path_lengths))

    def insert(self, trajectory: Trajectory):
        """Inserts a Trajectory at the begining of the VelocityTrajectory object, removing the first element of the original VelocityTrajectory."""
        if trajectory.velocity.size == 0:
            pass
        else:
            path = np.concatenate((trajectory.path, self.path[1:]))
            velocity = np.concatenate((trajectory.velocity, self.velocity[1:]))
            heading = np.concatenate((trajectory.heading, self.heading[1:]))
            self.__init__(path, velocity, heading, self._velocity_stop)

    def extend(self, new_trajectory):
        if isinstance(new_trajectory, Trajectory):
            path_heading = np.concatenate([self.path[-1], new_trajectory.path], axis=0)
            self._path = np.concatenate([self.path, new_trajectory.path], axis=0)
            self._velocity = np.concatenate([self.velocity, new_trajectory.velocity])
        else:
            path_heading = np.concatenate([[self.path[-1]], new_trajectory[0]], axis=0)
            self._path = np.concatenate([self.path, new_trajectory[0]], axis=0)
            self._velocity = np.concatenate([self.velocity, new_trajectory[1]])
        heading = self.heading_from_path(path_heading)
        self._heading = np.concatenate([self.heading, heading[1:]])
        self._pathlength = self.curvelength(self._path)

class VelocitySmoother:
    """Runs optimisation routine on a VelocityTrajectory object to return realistic velocities according to constraints.
    This accounts for portions of the trajectory where the vehicle is stopped."""

    def __init__(self, n: int = 100, dt_s: float = 0.1,
                 amax_m_s2: float = 5.0, vmin_m_s: float = 1.0, vmax_m_s: float = 10.0, lambda_acc: float = 10.0, horizon_threshold: float = 1.2, min_n: int = 5):
        """ Create a VelocitySmoother object

        Args:
            trajectory: VelocityTrajectory object

        Optional Args:
            n, dt_s, amax_m_s2, vmin_m_s, vmax_m_s, lambda_acc: optimiser parameters
            See @properties for definitions
        """

        self._n = n
        self._min_n = min_n
        self._dt = dt_s
        self._amax = amax_m_s2
        self._vmax = vmax_m_s
        self._vmin = vmin_m_s
        self._lambda_acc = lambda_acc
        self._horizon_threshold = horizon_threshold
        self._split_velocity = None
        self._split_pathlength = None

    def load_trajectory(self, trajectory: VelocityTrajectory):

        self._trajectory = trajectory

    def split_smooth(self, debug: bool = False) -> np.ndarray:
        """Split the trajectory into "go" and "stop" segments, according to vmin and smoothes the "go" segments"""

        self.split_at_stops()
        if len(self._split_velocity) > 1:
            logger.debug(f"Stops detected. Splitting trajectory into {len(self.split_velocity)} segments.")

        V_smoothed = []
        for i in range(len(self.split_velocity)):
            if len(self._split_velocity) > 1:
                logger.debug(f"Smoothing segment {i}.")
            if self.split_velocity[i][0] > self.vmin:
                v_smoothed, _, _ = self.smooth_velocity(self.split_pathlength[i], self.split_velocity[i], debug=debug)
                v_smoothed = np.transpose(v_smoothed)
                V_smoothed.extend(v_smoothed[0].tolist())
            else:
                V_smoothed.extend(self.split_velocity[i])
        V_smoothed = np.array(V_smoothed)
        return V_smoothed

    def smooth_velocity(self, pathlength, velocity, debug: bool = False):
        """Creates a linear interpolants for pathlength and velocity, and use them to recursively
        run the optimiser, until the optimisation solution bounds the original pathlength.
        The smoothed velocity is then sampled from the optimisation solution v """

<<<<<<< HEAD
        options = {"debug": debug, "low_initialisation": False, "disable_vmax": False,
=======
        options = {"debug": debug, "uniform_initialisation": False, "disable_upper_bound": False, "disable_vmax": False,
>>>>>>> 5f676517
        "disable_amax": False, "disable_lambda": False, "disable_v0": False}

        # Create interpolants for pathlength and velocity
        ind = list(range(len(pathlength)))
        ind_end = ind[-1]
        velocity_interpolant = self.lin_interpolant(ind, velocity)
        pathvel_interpolant = self.lin_interpolant(pathlength, velocity)

        X = [pathlength[0]]
        V = [velocity[0]]
        count = 0
        while X[-1] < pathlength[-1]:
            if count > 0 : 
                logger.debug("Solution is not bounding trajectory, extending optimisation problem.")
            count += 1
            ind_start = self._find_ind_start(X[-1], pathlength)
            t = np.sum(self._trajectory.trajectory_dt()[math.floor(ind_start):])
            n = max(self.min_n, min(self.n, math.ceil(t/self.dt * self.horizon_threshold)))
            if n!=self.n: logger.debug(f"Higher than necessary n detected. using n = {n} instead")
            try:
                x, v = self.optimiser(n, velocity_interpolant, pathvel_interpolant, ind_start, ind_end, X[-1], V[-1],
                                    options=options)
            except RuntimeError as e:
                logger.debug(f"Optimiser did not converge with {str(e)}")
                logger.debug("Retrying with low velocity initialisation.")
<<<<<<< HEAD
                options["low_initialisation"] = True
=======
                options["uniform_initialisation"] = True
>>>>>>> 5f676517
                try:
                    x, v = self.optimiser(n, velocity_interpolant, pathvel_interpolant, ind_start, ind_end, X[-1], V[-1],
                                    options=options)
                except RuntimeError as e:
                    logger.debug(f"Optimiser did not converge with {str(e)}")
<<<<<<< HEAD
                    logger.debug("Retrying with no vmax and amax constraints.")
                    options["low_initialisation"] = False
                    options["disable_vmax"] = True
                    options["disable_amax"] = True
                    try:
                        x, v = self.optimiser(n, velocity_interpolant, pathvel_interpolant, ind_start, ind_end, X[-1], V[-1],
                                    options=options)
                    except RuntimeError as e:
                        logger.debug(f"Optimiser did not converge with {str(e)}")
                        logger.debug("Retrying with no vmax and amax constraints and low velocity initialisation.")
                        options["low_initialisation"] = True
                        try:
                            x, v = self.optimiser(n, velocity_interpolant, pathvel_interpolant, ind_start, ind_end, X[-1], V[-1],
                                    options=options)
                        except RuntimeError as e:
                            logger.debug(f"Optimiser did not converge with {str(e)}")
                            logger.debug("Retrying with lambda = 0")
                            options["disable_lambda"] = True
                            options["low_initialisation"] = False
                            try:
                                x, v = self.optimiser(n, velocity_interpolant, pathvel_interpolant, ind_start, ind_end, X[-1], V[-1],
                                        options=options)
                            except RuntimeError as e:
                                logger.debug(f"Optimiser did not converge with {str(e)}")
                                logger.debug("Retrying with lambda = 0 and low velocity initialisation.")
                                options["low_initialisation"] = True
                                try:
                                    x, v = self.optimiser(n, velocity_interpolant, pathvel_interpolant, ind_start, ind_end, X[-1], V[-1],
                                        options=options)
                                except RuntimeError as e:
                                    logger.debug(f"Optimiser did not converge with {str(e)}")
                                    logger.debug("Retrying with no v[0] constraint")
                                    options["disable_v0"] = True
                                    options["low_initialisation"] = False
                                    try:
                                        x, v = self.optimiser(n, velocity_interpolant, pathvel_interpolant, ind_start, ind_end, X[-1], V[-1],
                                        options=options)
                                    except RuntimeError as e:
                                        logger.debug(f"Optimiser did not converge with {str(e)}")
                                        logger.debug("Retrying with no v[0] constraint and low velocity initialisation.")
                                        options["low_initialisation"] = True
                                        try:
                                            x, v = self.optimiser(n, velocity_interpolant, pathvel_interpolant, ind_start, ind_end, X[-1], V[-1],
                                        options=options)
                                        except RuntimeError as e:
                                            logger.debug(f"Optimiser did not converge with {str(e)}")
                                            logger.debug("Appending unsmoothed velocity")
                                            x = pathlength[math.floor(ind_start):]
                                            v = velocity[math.floor(ind_start):]
=======
                    logger.debug("Retrying with no upper bound.")
                    options["uniform_initialisation"] = False
                    options["disable_upper_bound"] = True
                    try:
                        x, v = self.optimiser(n, velocity_interpolant, pathvel_interpolant, ind_start, ind_end, X[-1], V[-1],
                                        options=options)
                    except RuntimeError as e:
                        logger.debug(f"Optimiser did not converge with {str(e)}")
                        logger.debug("Retrying with no upper bound and low velocity initialisation.")
                        options["uniform_initialisation"] = True
                        try:
                            x, v = self.optimiser(n, velocity_interpolant, pathvel_interpolant, ind_start, ind_end, X[-1], V[-1],
                                            options=options)
                        except RuntimeError as e:
                            logger.debug(f"Optimiser did not converge with {str(e)}")
                            logger.debug("Retrying with no vmax and amax constraints.")
                            options["uniform_initialisation"] = False
                            options["disable_vmax"] = True
                            options["disable_amax"] = True
                            try:
                                x, v = self.optimiser(n, velocity_interpolant, pathvel_interpolant, ind_start, ind_end, X[-1], V[-1],
                                            options=options)
                            except RuntimeError as e:
                                logger.debug(f"Optimiser did not converge with {str(e)}")
                                logger.debug("Retrying with no vmax and amax constraints and low velocity initialisation.")
                                options["uniform_initialisation"] = True
                                try:
                                    x, v = self.optimiser(n, velocity_interpolant, pathvel_interpolant, ind_start, ind_end, X[-1], V[-1],
                                            options=options)
                                except RuntimeError as e:
                                    logger.debug(f"Optimiser did not converge with {str(e)}")
                                    logger.debug("Retrying with lambda = 0")
                                    options["disable_lambda"] = True
                                    options["uniform_initialisation"] = False
                                    try:
                                        x, v = self.optimiser(n, velocity_interpolant, pathvel_interpolant, ind_start, ind_end, X[-1], V[-1],
                                                options=options)
                                    except RuntimeError as e:
                                        logger.debug(f"Optimiser did not converge with {str(e)}")
                                        logger.debug("Retrying with lambda = 0 and low velocity initialisation.")
                                        options["uniform_initialisation"] = True
                                        try:
                                            x, v = self.optimiser(n, velocity_interpolant, pathvel_interpolant, ind_start, ind_end, X[-1], V[-1],
                                                options=options)
                                        except RuntimeError as e:
                                            logger.debug(f"Optimiser did not converge with {str(e)}")
                                            logger.debug("Retrying with no v[0] constraint")
                                            options["disable_v0"] = True
                                            options["uniform_initialisation"] = False
                                            try:
                                                x, v = self.optimiser(n, velocity_interpolant, pathvel_interpolant, ind_start, ind_end, X[-1], V[-1],
                                                options=options)
                                            except RuntimeError as e:
                                                logger.debug(f"Optimiser did not converge with {str(e)}")
                                                logger.debug("Retrying with no v[0] constraint and low velocity initialisation.")
                                                options["uniform_initialisation"] = True
                                                try:
                                                    x, v = self.optimiser(n, velocity_interpolant, pathvel_interpolant, ind_start, ind_end, X[-1], V[-1],
                                                options=options)
                                                except RuntimeError as e:
                                                    logger.debug(f"Optimiser did not converge with {str(e)}")
                                                    logger.debug("Appending unsmoothed velocity")
                                                    x = pathlength[math.floor(ind_start):]
                                                    v = velocity[math.floor(ind_start):]
>>>>>>> 5f676517
            X.extend(list(x[1:]))
            V.extend(list(v[1:]))

        X = np.array(X)
        V = np.array(V)
        X, V = self.remove_duplicates(X, V)
        sol_interpolant = self.lin_interpolant(X, V)

        return np.array(sol_interpolant(pathlength)), X, V

    def optimiser(self, n, velocity_interpolant, pathvel_interpolant, ind_start, ind_end, x_start, v_start, options: dict()):

        if options["disable_vmax"]: vmax = 1e2
        else: vmax = self.vmax
        if options["disable_amax"]: amax = 1e3
        else: amax = self.amax
        if options["disable_lambda"]: lambda_acc = 0
        else: lambda_acc = self.lambda_acc
        
        opti = ca.Opti()

        # Create optimisation variables
        x = opti.variable(n)
        v = opti.variable(n)

        ind_n = np.linspace(ind_start, ind_end, n)
<<<<<<< HEAD
        if options["low_initialisation"]:
            vel_ini = [self._vmin] * n
=======
        if options["uniform_initialisation"]:
            vel_ini = [v_start] * n
>>>>>>> 5f676517
        else:
            vel_ini = velocity_interpolant(ind_n)

        if not options["disable_v0"]:
            vel_ini[0] = v_start

        path_ini = np.empty(n, float)
        path_ini[0] = x_start
        for i in range(1, len(path_ini)):
            if i == len(path_ini) - 1:
                path_ini[i] = path_ini[i-1] + vel_ini[i] * self.dt
            else:
                path_ini[i] = path_ini[i-1] + 0.5 * (vel_ini[i-1] + vel_ini[i+1]) * self.dt
        opti.set_initial(x, path_ini)
        opti.set_initial(v, vel_ini)

        # Optimisation objective to minimise
        J = ca.sumsqr(v - pathvel_interpolant(x)) + lambda_acc * ca.sumsqr(v[1:] - v[:-1])
        opti.minimize(J)

        # Optimisation constraints
        opti.subject_to(x[0] == x_start)
        if not options["disable_v0"]:
            opti.subject_to(v[0] == v_start)
        opti.subject_to(opti.bounded(self.vmin, v, vmax))
<<<<<<< HEAD
        opti.subject_to(v <= pathvel_interpolant(x))
=======
        if not options["disable_upper_bound"]:
            opti.subject_to(v <= pathvel_interpolant(x))
>>>>>>> 5f676517

        for k in range(0, n - 1):
            opti.subject_to(x[k + 1] == x[k] + v[k] * self.dt)
            opti.subject_to(ca.fabs(v[k + 1] - v[k]) < amax * self.dt)

        # Solve
        opts = {}
        if not (options["debug"]):  # disable terminal printout
            opts['ipopt.print_level'] = 0
            opts['print_time'] = 0
            opts['ipopt.sb'] = "yes"

        opti.solver('ipopt', opts)
        sol = opti.solve()

        return sol.value(x), sol.value(v)

    def _find_ind_start(self, x_start: float, x: np.ndarray):

        if x_start == x[0]:
            ind_start = 0.
        else:
            for i, el in enumerate(x):
                if el > x_start:
                    ind_larger = i
                    break
            ind_start = ind_larger - 1 + (x_start - x[ind_larger - 1]) / (
                    x[ind_larger] - x[ind_larger - 1])

        return ind_start

    def lin_interpolant(self, x, y):
        """Creates a differentiable Casadi interpolant object to linearly interpolate y from x"""
        return ca.interpolant('LUT', 'linear', [x], y)

    def split_at_stops(self):
        """Split original velocity and pathlength arrays, 
        for the optimisation process to run separately on each splitted array. 
        The splitted array corresponds of trajectory segments between stops.
        The function will also remove any extended stops from the splitted arrays 
        (parts where consecutive velocities points are 0"""

        split = [i + 1 for i in range(len(self._trajectory.velocity) - 1)
                 if (self._trajectory.velocity[i] <= self.vmin < self._trajectory.velocity[i + 1])
                 or (self._trajectory.velocity[i] > self.vmin >= self._trajectory.velocity[i + 1])]
        if self._trajectory.velocity[-1] <= self.vmin: split.append(len(self._trajectory.velocity) - 1)

        self._split_velocity = [x for x in np.split(self._trajectory.velocity, split) if len(x != 0)]
        self._split_pathlength = [x for x in np.split(self._trajectory.pathlength, split) if len(x != 0)]

    def remove_duplicates(self, x, v):
        dup_ind = np.array(np.where(v == 0.0)[0])
        dup_ind += 1
        x = np.delete(x, dup_ind)
        v = np.delete(v, dup_ind)
        return x, v

    @property
    def n(self) -> int:
        """Returns the number of points used in smoothing optimisation"""
        return self._n

    @property
    def dt(self) -> float:
        """Returns the timestep size used in smoothing optimisation in seconds"""
        return self._dt

    @property
    def amax(self) -> float:
        """Returns the acceleration limit used in smoothing optimisation in m/s2"""
        return self._amax

    @property
    def vmin(self) -> float:
        """Returns the minimum velocity limit used in smoothing optimisation in m/s. 
        Vehicle will be considered at a stop for velocities below this value.
        The optimisation smoothing will not be run at points below this velocity"""
        return self._vmin

    @property
    def vmax(self) -> float:
        """Returns the maximum velocity limit used in smoothing optimisation in m/s"""
        return self._vmax

    @property
    def lambda_acc(self) -> float:
        """Returns the lambda parameter used to control the weighting of the 
        acceleration penalty in smoothing optimisation"""
        return self._lambda_acc

    @property
    def horizon_threshold(self) -> float:
        """Returns the multiple of the estimated trajectory horizon that is used to 
        limit the maximum value of n in the optimiser"""
        return self._horizon_threshold

    @property
    def min_n(self) -> int:
        """Returns minimum value for n"""
        return self._min_n

    @property
    def split_velocity(self) -> np.ndarray:
        """Returns the velocity at each trajectory waypoint in m/s"""
        return self._split_velocity

    @property
    def split_pathlength(self) -> np.ndarray:
        """Returns the cummulative length travelled in the trajectory in meters"""
        return self._split_pathlength<|MERGE_RESOLUTION|>--- conflicted
+++ resolved
@@ -359,11 +359,7 @@
         run the optimiser, until the optimisation solution bounds the original pathlength.
         The smoothed velocity is then sampled from the optimisation solution v """
 
-<<<<<<< HEAD
-        options = {"debug": debug, "low_initialisation": False, "disable_vmax": False,
-=======
         options = {"debug": debug, "uniform_initialisation": False, "disable_upper_bound": False, "disable_vmax": False,
->>>>>>> 5f676517
         "disable_amax": False, "disable_lambda": False, "disable_v0": False}
 
         # Create interpolants for pathlength and velocity
@@ -389,67 +385,12 @@
             except RuntimeError as e:
                 logger.debug(f"Optimiser did not converge with {str(e)}")
                 logger.debug("Retrying with low velocity initialisation.")
-<<<<<<< HEAD
-                options["low_initialisation"] = True
-=======
                 options["uniform_initialisation"] = True
->>>>>>> 5f676517
                 try:
                     x, v = self.optimiser(n, velocity_interpolant, pathvel_interpolant, ind_start, ind_end, X[-1], V[-1],
                                     options=options)
                 except RuntimeError as e:
                     logger.debug(f"Optimiser did not converge with {str(e)}")
-<<<<<<< HEAD
-                    logger.debug("Retrying with no vmax and amax constraints.")
-                    options["low_initialisation"] = False
-                    options["disable_vmax"] = True
-                    options["disable_amax"] = True
-                    try:
-                        x, v = self.optimiser(n, velocity_interpolant, pathvel_interpolant, ind_start, ind_end, X[-1], V[-1],
-                                    options=options)
-                    except RuntimeError as e:
-                        logger.debug(f"Optimiser did not converge with {str(e)}")
-                        logger.debug("Retrying with no vmax and amax constraints and low velocity initialisation.")
-                        options["low_initialisation"] = True
-                        try:
-                            x, v = self.optimiser(n, velocity_interpolant, pathvel_interpolant, ind_start, ind_end, X[-1], V[-1],
-                                    options=options)
-                        except RuntimeError as e:
-                            logger.debug(f"Optimiser did not converge with {str(e)}")
-                            logger.debug("Retrying with lambda = 0")
-                            options["disable_lambda"] = True
-                            options["low_initialisation"] = False
-                            try:
-                                x, v = self.optimiser(n, velocity_interpolant, pathvel_interpolant, ind_start, ind_end, X[-1], V[-1],
-                                        options=options)
-                            except RuntimeError as e:
-                                logger.debug(f"Optimiser did not converge with {str(e)}")
-                                logger.debug("Retrying with lambda = 0 and low velocity initialisation.")
-                                options["low_initialisation"] = True
-                                try:
-                                    x, v = self.optimiser(n, velocity_interpolant, pathvel_interpolant, ind_start, ind_end, X[-1], V[-1],
-                                        options=options)
-                                except RuntimeError as e:
-                                    logger.debug(f"Optimiser did not converge with {str(e)}")
-                                    logger.debug("Retrying with no v[0] constraint")
-                                    options["disable_v0"] = True
-                                    options["low_initialisation"] = False
-                                    try:
-                                        x, v = self.optimiser(n, velocity_interpolant, pathvel_interpolant, ind_start, ind_end, X[-1], V[-1],
-                                        options=options)
-                                    except RuntimeError as e:
-                                        logger.debug(f"Optimiser did not converge with {str(e)}")
-                                        logger.debug("Retrying with no v[0] constraint and low velocity initialisation.")
-                                        options["low_initialisation"] = True
-                                        try:
-                                            x, v = self.optimiser(n, velocity_interpolant, pathvel_interpolant, ind_start, ind_end, X[-1], V[-1],
-                                        options=options)
-                                        except RuntimeError as e:
-                                            logger.debug(f"Optimiser did not converge with {str(e)}")
-                                            logger.debug("Appending unsmoothed velocity")
-                                            x = pathlength[math.floor(ind_start):]
-                                            v = velocity[math.floor(ind_start):]
-=======
                     logger.debug("Retrying with no upper bound.")
                     options["uniform_initialisation"] = False
                     options["disable_upper_bound"] = True
@@ -514,7 +455,6 @@
                                                     logger.debug("Appending unsmoothed velocity")
                                                     x = pathlength[math.floor(ind_start):]
                                                     v = velocity[math.floor(ind_start):]
->>>>>>> 5f676517
             X.extend(list(x[1:]))
             V.extend(list(v[1:]))
 
@@ -541,13 +481,8 @@
         v = opti.variable(n)
 
         ind_n = np.linspace(ind_start, ind_end, n)
-<<<<<<< HEAD
-        if options["low_initialisation"]:
-            vel_ini = [self._vmin] * n
-=======
         if options["uniform_initialisation"]:
             vel_ini = [v_start] * n
->>>>>>> 5f676517
         else:
             vel_ini = velocity_interpolant(ind_n)
 
@@ -573,12 +508,8 @@
         if not options["disable_v0"]:
             opti.subject_to(v[0] == v_start)
         opti.subject_to(opti.bounded(self.vmin, v, vmax))
-<<<<<<< HEAD
-        opti.subject_to(v <= pathvel_interpolant(x))
-=======
         if not options["disable_upper_bound"]:
             opti.subject_to(v <= pathvel_interpolant(x))
->>>>>>> 5f676517
 
         for k in range(0, n - 1):
             opti.subject_to(x[k + 1] == x[k] + v[k] * self.dt)
