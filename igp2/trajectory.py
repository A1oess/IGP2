import abc
import numpy as np
<<<<<<< HEAD
=======
import casadi as ca
from typing import Union, Tuple, List, Dict

>>>>>>> 82c0ba41

from typing import List

from igp2.agent import AgentState


class Trajectory(abc.ABC):
    """ Base class for all Trajectory objects """
    def __init__(self, path: np.ndarray = None, velocity: np.ndarray = None):
        """ Create an empty Trajectory object

        Args:
            path: nx2 array containing sequence of points
            velocity: array containing velocity at each point
        """
        self._path = path
        self._velocity = velocity

    @property
    def path(self) -> np.ndarray:
        """ Sequence of positions along a path. """
        return self._path if self._path is not None else np.array([])

    @property
    def velocity(self) -> np.ndarray:
        """ Velocities corresponding to each position along the path. """
        return self._velocity if self._velocity is not None else np.array([])

    @property
    def length(self) -> float:
        """ Length of the path in metres. """
        raise NotImplementedError

    @property
    def duration(self) -> float:
        """ Duration in seconds to cover the path with given velocities. """
        raise NotImplementedError


class StateTrajectory(Trajectory):
    """ Implements a Trajectory that is build discreet observations at each time step. """
    def __init__(self, fps: int, start_time: int, frames: List[AgentState] = None,
                 path: np.ndarray = None, velocity: np.ndarray = None):
        """ Create a new StateTrajectory

        Args:
            fps: The number of time steps each second
            start_time: The first time step of the StateTrajectory
            frame: Optionally, specify a list of AgentStates with an observed trajectory
            path: Path points along the trajectory. Ignored.
            velocity: Velocities at each path point. Ignored.
        """
        super().__init__(path, velocity)
        self.fps = fps
        self.start_time = start_time
        self._state_list = frames if frames is not None else []
        self._calculate_path_velocity()

    def __getitem__(self, item: int) -> AgentState:
        return self._state_list[item]

    def __iter__(self):
        yield from self._state_list

    @property
    def path(self) -> np.ndarray:
        return self._path

    @property
    def velocity(self) -> np.ndarray:
        return self._velocity

    @property
    def states(self) -> List[AgentState]:
        return self._state_list

    @property
    def length(self) -> float:
        raise NotImplementedError

    @property
    def duration(self) -> float:
        raise NotImplementedError

    def _calculate_path_velocity(self):
        if self._state_list is not None:
            self._path = np.array([state.position for state in self._state_list])
        if self._state_list is not None:
            self._velocity = np.array([state.velocity for state in self._state_list])

    def add_state(self, new_state: AgentState):
        """ Add a new state at the end of the trajectory

        Args:
            new_state: AgentState. This should follow the last state of the trajectory in time.
        """
        if len(self._state_list) > 0:
            assert self._state_list[-1].time < new_state.time
        self._state_list.append(new_state)
        self._path = np.append(self._path, new_state.position)
        self._velocity = np.append(self._path, new_state.speed)

<<<<<<< HEAD
    def extend(self, trajectory):
        """ Extend the current trajectory with """
        if len(self._state_list) > 0:
            assert self._state_list[-1].time < trajectory.states[0].time
        self._state_list.extend(trajectory.states)
        self._calculate_path_velocity()

=======
class VelocityTrajectory:
    """ Define a trajectory consisting of a 2d path and velocities """
>>>>>>> 82c0ba41

class VelocityTrajectory(Trajectory):
    """ Define a trajectory consisting of a 2d path and velocities """
    @property
    def length(self) -> float:
        raise NotImplementedError

<<<<<<< HEAD
    @property
    def duration(self) -> float:
        raise NotImplementedError
=======
        Args:
            path: nx2 array containing sequence of points
            velocity: array containing velocity at each point
        """
        self.path = path
        self.velocity = velocity

class VelocitySmoother(VelocityTrajectory):

    def __init__(self, path, velocity, n: int = 100, dt_s: float = 0.1,
     amax_m_s2: float = 5.0, vmax_m_s: float = 10.0, lambda_acc: float = 10.0):
        super().__init__(path, velocity)
        self._n = n
        self._dt = dt_s
        self._amax = amax_m_s2
        self._vmax = vmax_m_s
        self._lambda_acc = lambda_acc

        self._pathlength = self._curvelength(self.path)

    def _curvelength(self, path):
        path_lengths = np.sqrt(np.sum(np.diff(path, axis=0)**2, axis=1)) # Length between points
        path_lengths_inc = [0] * len(path)
        for i in range(1, len(path_lengths)+1):
            path_lengths_inc[i] = path_lengths[i-1] + path_lengths_inc[i-1]
        return np.array(path_lengths_inc)

    def lin_interpolant(self, x, y):
        """Creates a differentiable Casadi interpolant object to linearly interpolate y from x"""
        #TODO overload function to use indices when x is not provided
        return ca.interpolant('LUT', 'linear', [x], y)

    def smooth_velocity(self, debug: bool = False):
        #TODO: recursively run optimisation if x[n] > pathlength[-1]
        return self.optimiser(debug)

    def optimiser(self, debug: bool = False):
        #TODO: remove printouts to terminal when debug is false
        opti = ca.Opti()

        # Create optimisation variables
        x = opti.variable(self.n)
        v = opti.variable(self.n)
        acc = opti.variable(self.n - 1)
        for k in range(0, self.n - 1):
            acc[k] = v[k+1] - v[k]

        # Create interpolants for pathlength and velocity
        ind = [i for i in range(len(self.pathlength))]
        pathlength_interpolant = self.lin_interpolant(ind, self.pathlength)
        velocity_interpolant = self.lin_interpolant(self.pathlength, self.velocity)

        # Initialise optimisation variables
        ind_n = [i * len(self.pathlength) / (self.n - 1) for i in range(self.n)] 
        path_ini = pathlength_interpolant(ind_n)
        vel_ini = velocity_interpolant(path_ini)
        opti.set_initial(x, path_ini)
        opti.set_initial(v, vel_ini)

        # Optimisation objective to minimise
        J = ca.sumsqr(v - velocity_interpolant(x)) + self.lambda_acc * ca.sumsqr(acc)
        opti.minimize( J )

        # Optimisation constraints
        for k in range(0 , self.n - 1):
            opti.subject_to( x[k+1] == x[k] + v[k] * self.dt )
            opti.subject_to( ca.sqrt((v[k + 1] - v[k])**2) < self.amax * self.dt )

        opti.subject_to( x[0] == self.pathlength[0])
        opti.subject_to( v[0] == self.velocity[0])

        opti.subject_to( opti.bounded(0, v, self.vmax))
        opti.subject_to(v <= velocity_interpolant(x))

        opti.solver('ipopt')

        sol = opti.solve()

        sol_interpolant = self.lin_interpolant(sol.value(x), sol.value(v))
        
        return sol_interpolant(self.pathlength)

    @property
    def n(self) -> int:
        """Returns the number of points used in smoothing optimisation"""
        return self._n

    @property
    def dt(self) -> float:
        """Returns the timestep size used in smoothing optimisation in seconds"""
        return self._dt

    @property
    def amax(self) -> float:
        """Returns the acceleration limit used in smoothing optimisation in m/s2"""
        return self._amax

    @property
    def vmax(self) -> float:
        """Returns the velocity limit used in smoothing optimisation in m/s"""
        return self._vmax

    @property
    def lambda_acc(self) -> float:
        """Returns the lambda parameter used to control the weighting of the 
        acceleration penalty in smoothing optimisation"""
        return self._lambda_acc

    @property
    def pathlength(self):
        """Returns the cummulative length travelled in the trajectory in meters"""
        return self._pathlength
>>>>>>> 82c0ba41
<|MERGE_RESOLUTION|>--- conflicted
+++ resolved
@@ -1,11 +1,7 @@
 import abc
 import numpy as np
-<<<<<<< HEAD
-=======
 import casadi as ca
 from typing import Union, Tuple, List, Dict
-
->>>>>>> 82c0ba41
 
 from typing import List
 
@@ -108,7 +104,6 @@
         self._path = np.append(self._path, new_state.position)
         self._velocity = np.append(self._path, new_state.speed)
 
-<<<<<<< HEAD
     def extend(self, trajectory):
         """ Extend the current trajectory with """
         if len(self._state_list) > 0:
@@ -116,10 +111,6 @@
         self._state_list.extend(trajectory.states)
         self._calculate_path_velocity()
 
-=======
-class VelocityTrajectory:
-    """ Define a trajectory consisting of a 2d path and velocities """
->>>>>>> 82c0ba41
 
 class VelocityTrajectory(Trajectory):
     """ Define a trajectory consisting of a 2d path and velocities """
@@ -127,17 +118,9 @@
     def length(self) -> float:
         raise NotImplementedError
 
-<<<<<<< HEAD
     @property
     def duration(self) -> float:
         raise NotImplementedError
-=======
-        Args:
-            path: nx2 array containing sequence of points
-            velocity: array containing velocity at each point
-        """
-        self.path = path
-        self.velocity = velocity
 
 class VelocitySmoother(VelocityTrajectory):
 
@@ -243,5 +226,4 @@
     @property
     def pathlength(self):
         """Returns the cummulative length travelled in the trajectory in meters"""
-        return self._pathlength
->>>>>>> 82c0ba41
+        return self._pathlength