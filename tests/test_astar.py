import numpy as np
import matplotlib.pyplot as plt
from shapely.geometry import Point

from igp2.agent import AgentState
from igp2.goal import PointGoal
from igp2.opendrive.map import Map
from igp2.opendrive.plot_map import plot_map
from igp2.recognition.astar import AStar

SCENARIOS = {
    "heckstrasse": Map.parse_from_opendrive("scenarios/maps/heckstrasse.xodr"),
    "bendplatz": Map.parse_from_opendrive("scenarios/maps/bendplatz.xodr"),
    "frankenberg": Map.parse_from_opendrive("scenarios/maps/frankenberg.xodr"),
    "round": Map.parse_from_opendrive("scenarios/maps/round.xodr"), }


class TestAStar:
    def test_search_round(self):
        scenario_map = SCENARIOS["round"]
        frame = {
            0: AgentState(time=0,
                          position=np.array([41.1, -41.0]),
                          velocity=1.5,
                          acceleration=0.0,
                          heading=-0.3),
            1: AgentState(time=0,
                          position=np.array([58.31, -50.6]),
                          velocity=1.5,
                          acceleration=0.0,
                          heading=-np.pi / 3),
            2: AgentState(time=0,
                          position=np.array([79.2, -28.65]),
                          velocity=1.5,
                          acceleration=0.0,
                          heading=-17 * np.pi / 18),
            3: AgentState(time=0,
                          position=np.array([147.1, -58.7]),
                          velocity=1.5,
                          acceleration=0.0,
                          heading=17 * np.pi / 18),
        }

        goals = {
<<<<<<< HEAD
            0: PointGoal(np.array([37.78, -50.40]), 2),
            1: PointGoal(np.array([74.14, -57.66]), 2),
            2: PointGoal(np.array([31.29, -56.72]), 2),
            3: PointGoal(np.array([76.54, -60.40]), 2)
=======
            0: PointGoal(np.array([104.3, -4.3]), 1.0),
            1: PointGoal(np.array([13.5, -26.2]), 1.0),
            2: PointGoal(np.array([60.9, -83.2]), 1.0),
            3: PointGoal(np.array([28.2, -30.3]), 1.0)
>>>>>>> da73f6ce
        }

        colors = {0: "r", 1: "g", 2: "b", 3: "y"}

        plot_map(scenario_map, markings=True, midline=False)
        for agent_id, agent in frame.items():
            plt.plot(agent.position[0], agent.position[1], marker="o", color=colors[agent_id])
            plt.text(*agent.position, agent_id)

        astar = AStar()
        for agent_id in goals:
            goal = goals[agent_id]
            trajectories, actions = astar.search(agent_id, frame, goal, scenario_map)
            plt.plot(*goal.center, marker="x")
            for traj in trajectories:
                plt.plot(*list(zip(*traj.path)), color=colors[agent_id])

        plt.show()

    def test_search_frankenberg(self):
        scenario_map = SCENARIOS["frankenberg"]
        frame = {
            0: AgentState(time=0,
                          position=np.array([32.0, -36.54]),
                          velocity=8,
                          acceleration=0.0,
                          heading=np.pi / 12),
            1: AgentState(time=0,
                          position=np.array([64.1, -70.13]),
                          velocity=10,
                          acceleration=0.0,
                          heading=10 * np.pi / 18),
            2: AgentState(time=0,
                          position=np.array([81.3, -23.5]),
                          velocity=10,
                          acceleration=0.0,
                          heading=-17 * np.pi / 18),
            3: AgentState(time=0,
                          position=np.array([21.6, 1.23]),
                          velocity=4,
                          acceleration=0.0,
                          heading=-np.pi / 3),
        }

        goals = {
            0: PointGoal(np.array([26.6, 1.91]), 2),
            1: PointGoal(np.array([101.6, -24.08]), 2),
            2: PointGoal(np.array([5.5, -39.27]), 2),
            3: PointGoal(np.array([52.3, -52.9]), 2)
        }

        colors = {0: "r", 1: "g", 2: "b", 3: "y"}

        plot_map(scenario_map, markings=True, midline=True)
        for agent_id, agent in frame.items():
            plt.plot(agent.position[0], agent.position[1], marker="o", color=colors[agent_id])
            plt.text(*agent.position, agent_id)

        astar = AStar()
        for agent_id in goals:
            goal = goals[agent_id]
            trajectories, actions = astar.search(agent_id, frame, goal, scenario_map)
            plt.plot(*goal.center, marker="x")
            for traj in trajectories:
                plt.plot(*list(zip(*traj.path)), color=colors[agent_id])

        plt.show()

    def test_search_bendplatz(self):
        scenario_map = SCENARIOS["bendplatz"]
        frame = {
            0: AgentState(time=0,
                          position=np.array([30.76, -10.31]),
                          velocity=8,
                          acceleration=0.0,
                          heading=-np.pi / 4),
            1: AgentState(time=0,
                          position=np.array([28.71, -2.10]),
                          velocity=10,
                          acceleration=0.0,
                          heading=-np.pi / 4),
            2: AgentState(time=0,
                          position=np.array([74.58, -49.29]),
                          velocity=10,
                          acceleration=0.0,
                          heading=3 * np.pi / 4),
            3: AgentState(time=0,
                          position=np.array([78.55, -4.67]),
                          velocity=4,
                          acceleration=0.0,
                          heading=-3 * np.pi / 4),
        }

        goals = {
            0: PointGoal(np.array([37.78, -50.40]), 1.5),
            1: PointGoal(np.array([74.14, -57.66]), 1.0),
            2: PointGoal(np.array([31.29, -56.72]), 1.0),
            3: PointGoal(np.array([76.54, -60.40]), 1.0)
        }

        colors = {0: "r", 1: "g", 2: "b", 3: "y"}

        plot_map(scenario_map, markings=True, midline=False)
        for agent_id, agent in frame.items():
            plt.plot(agent.position[0], agent.position[1], marker="o", color=colors[agent_id])
            plt.text(*agent.position, agent_id)

        astar = AStar()
        for agent_id in goals:
            goal = goals[agent_id]
            trajectories, actions = astar.search(agent_id, frame, goal, scenario_map)
            for traj in trajectories:
                plt.plot(*list(zip(*traj.path)), color=colors[agent_id])

        plt.show()

    def test_search_heckstrasse(self):
        scenario_map = SCENARIOS["heckstrasse"]
        frame = {
            0: AgentState(time=0,
                          position=np.array([6.0, 0.7]),
                          velocity=1.5,
                          acceleration=0.0,
                          heading=-0.6),
            1: AgentState(time=0,
                          position=np.array([19.7, -13.5]),
                          velocity=8.5,
                          acceleration=0.0,
                          heading=-0.6),
            2: AgentState(time=0,
                          position=np.array([73.2, -47.1]),
                          velocity=11.5,
                          acceleration=0.0,
                          heading=np.pi - 0.6),
            3: AgentState(time=0,
                          position=np.array([61.35, -13.9]),
                          velocity=5.5,
                          acceleration=0.0,
                          heading=-np.pi + 0.4),
            4: AgentState(time=0,
                          position=np.array([45.262, -20.5]),
                          velocity=8.5,
                          acceleration=0.0,
                          heading=np.pi - 0.6),
            5: AgentState(time=0,
                          position=np.array([41.33, -19.56]),
                          velocity=8.5,
                          acceleration=0.0,
                          heading=np.pi),
            6: AgentState(time=0,
                          position=np.array([39.24, -25.7]),
                          velocity=8.5,
                          acceleration=0.0,
                          heading=-np.pi/3),
        }

        goals = {
            0: PointGoal(np.array([90.12, -68.061]), 2),
            1: PointGoal(np.array([61.17, -18.1]), 2),
            2: PointGoal(np.array([61.17, -18.1]), 2),
            3: PointGoal(np.array([90.12, -68.061]), 2),
            4: PointGoal(np.array([21.09, -6.4]), 2),
            5: PointGoal(np.array([21.09, -6.4]), 2),
            6: PointGoal(np.array([90.12, -68.061]), 2),
        }

        colors = {0: "r", 1: "g", 2: "b", 3: "y", 4: "r", 5: "g", 6: "b"}

        plot_map(scenario_map, markings=True, midline=False)
        for agent_id, agent in frame.items():
            plt.plot(agent.position[0], agent.position[1], marker="o", color=colors[agent_id])
            plt.text(*agent.position, agent_id)

        astar = AStar()
        for agent_id in goals:
            goal = goals[agent_id]
            trajectories, actions = astar.search(agent_id, frame, goal, scenario_map)
            for traj in trajectories:
                plt.plot(*list(zip(*traj.path)), color=colors[agent_id])

<<<<<<< HEAD
        plt.show()

    def test_search_round(self):
        scenario_map = SCENARIOS["round"]
        frame = {
            0: AgentState(time=0,
                          position=np.array([41.1, -41.0]),
                          velocity=1.5,
                          acceleration=0.0,
                          heading=-0.3),
            1: AgentState(time=0,
                          position=np.array([58.31, -50.6]),
                          velocity=1.5,
                          acceleration=0.0,
                          heading=-np.pi / 3),
            2: AgentState(time=0,
                          position=np.array([79.2, -28.65]),
                          velocity=1.5,
                          acceleration=0.0,
                          heading=-17 * np.pi / 18),
            3: AgentState(time=0,
                          position=np.array([147.1, -58.7]),
                          velocity=1.5,
                          acceleration=0.0,
                          heading=17 * np.pi / 18),
        }

        goals = {
            0: PointGoal(np.array([104.3, -4.3]), 2),
            1: PointGoal(np.array([13.5, -26.2]), 2),
            2: PointGoal(np.array([146.3, -73.7]), 2),
            3: PointGoal(np.array([28.2, -30.3]), 2)
        }

        colors = {0: "r", 1: "g", 2: "b", 3: "y"}

        plot_map(scenario_map, markings=True, midline=False)
        for agent_id, agent in frame.items():
            plt.plot(agent.position[0], agent.position[1], marker="o", color=colors[agent_id])

        astar = AStar()
        for agent_id in goals:
            goal = goals[agent_id]
            trajectories, actions = astar.search(agent_id, frame, goal, scenario_map)
            for traj in trajectories:
                plt.plot(*list(zip(*traj.path)), color=colors[agent_id])

=======
>>>>>>> da73f6ce
        plt.show()<|MERGE_RESOLUTION|>--- conflicted
+++ resolved
@@ -42,17 +42,10 @@
         }
 
         goals = {
-<<<<<<< HEAD
             0: PointGoal(np.array([37.78, -50.40]), 2),
             1: PointGoal(np.array([74.14, -57.66]), 2),
             2: PointGoal(np.array([31.29, -56.72]), 2),
             3: PointGoal(np.array([76.54, -60.40]), 2)
-=======
-            0: PointGoal(np.array([104.3, -4.3]), 1.0),
-            1: PointGoal(np.array([13.5, -26.2]), 1.0),
-            2: PointGoal(np.array([60.9, -83.2]), 1.0),
-            3: PointGoal(np.array([28.2, -30.3]), 1.0)
->>>>>>> da73f6ce
         }
 
         colors = {0: "r", 1: "g", 2: "b", 3: "y"}
@@ -233,54 +226,4 @@
             for traj in trajectories:
                 plt.plot(*list(zip(*traj.path)), color=colors[agent_id])
 
-<<<<<<< HEAD
-        plt.show()
-
-    def test_search_round(self):
-        scenario_map = SCENARIOS["round"]
-        frame = {
-            0: AgentState(time=0,
-                          position=np.array([41.1, -41.0]),
-                          velocity=1.5,
-                          acceleration=0.0,
-                          heading=-0.3),
-            1: AgentState(time=0,
-                          position=np.array([58.31, -50.6]),
-                          velocity=1.5,
-                          acceleration=0.0,
-                          heading=-np.pi / 3),
-            2: AgentState(time=0,
-                          position=np.array([79.2, -28.65]),
-                          velocity=1.5,
-                          acceleration=0.0,
-                          heading=-17 * np.pi / 18),
-            3: AgentState(time=0,
-                          position=np.array([147.1, -58.7]),
-                          velocity=1.5,
-                          acceleration=0.0,
-                          heading=17 * np.pi / 18),
-        }
-
-        goals = {
-            0: PointGoal(np.array([104.3, -4.3]), 2),
-            1: PointGoal(np.array([13.5, -26.2]), 2),
-            2: PointGoal(np.array([146.3, -73.7]), 2),
-            3: PointGoal(np.array([28.2, -30.3]), 2)
-        }
-
-        colors = {0: "r", 1: "g", 2: "b", 3: "y"}
-
-        plot_map(scenario_map, markings=True, midline=False)
-        for agent_id, agent in frame.items():
-            plt.plot(agent.position[0], agent.position[1], marker="o", color=colors[agent_id])
-
-        astar = AStar()
-        for agent_id in goals:
-            goal = goals[agent_id]
-            trajectories, actions = astar.search(agent_id, frame, goal, scenario_map)
-            for traj in trajectories:
-                plt.plot(*list(zip(*traj.path)), color=colors[agent_id])
-
-=======
->>>>>>> da73f6ce
         plt.show()